--- conflicted
+++ resolved
@@ -36,14 +36,9 @@
 	github.com/fsnotify/fsnotify v1.8.0 // indirect
 	github.com/getkin/kin-openapi v0.132.0 // indirect
 	github.com/getsentry/sentry-go v0.33.0 // indirect
-<<<<<<< HEAD
-	github.com/go-openapi/jsonpointer v0.21.0 // indirect
-	github.com/go-openapi/swag v0.23.0 // indirect
-	github.com/go-viper/mapstructure/v2 v2.2.1 // indirect
-=======
 	github.com/go-openapi/jsonpointer v0.21.1 // indirect
 	github.com/go-openapi/swag v0.23.1 // indirect
->>>>>>> b7e14289
+	github.com/go-viper/mapstructure/v2 v2.2.1 // indirect
 	github.com/golang/mock v1.6.0 // indirect
 	github.com/golang/snappy v0.0.4 // indirect
 	github.com/gorilla/mux v1.8.1 // indirect
@@ -53,12 +48,7 @@
 	github.com/jmespath/go-jmespath v0.4.0 // indirect
 	github.com/josharian/intern v1.0.0 // indirect
 	github.com/klauspost/compress v1.18.0 // indirect
-<<<<<<< HEAD
-	github.com/mailru/easyjson v0.7.7 // indirect
-=======
-	github.com/magiconair/properties v1.8.10 // indirect
 	github.com/mailru/easyjson v0.9.0 // indirect
->>>>>>> b7e14289
 	github.com/mattn/go-colorable v0.1.14 // indirect
 	github.com/mattn/go-isatty v0.0.20 // indirect
 	github.com/mattn/go-runewidth v0.0.16 // indirect
