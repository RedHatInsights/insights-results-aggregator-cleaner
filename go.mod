module github.com/RedHatInsights/insights-results-aggregator-cleaner

go 1.23.0

require (
	github.com/BurntSushi/toml v1.5.0
	github.com/DATA-DOG/go-sqlmock v1.5.2
	github.com/RedHatInsights/insights-operator-utils v1.25.14
	github.com/google/uuid v1.6.0
	github.com/lib/pq v1.10.9
	github.com/mattn/go-sqlite3 v2.0.3+incompatible
	github.com/olekukonko/tablewriter v0.0.5
	github.com/redhatinsights/app-common-go v1.6.8
	github.com/rs/zerolog v1.34.0
	github.com/spf13/viper v1.20.1
	github.com/stretchr/testify v1.10.0
	github.com/tisnik/go-capture v1.0.1
)

require (
	github.com/RedHatInsights/cloudwatch v0.0.0-20210111105023-1df2bdfe3291 // indirect
	github.com/RedHatInsights/insights-results-types v1.23.5 // indirect
	github.com/RedHatInsights/kafka-zerolog v1.0.0 // indirect
	github.com/Shopify/sarama v1.27.1 // indirect
	github.com/archdx/zerolog-sentry v1.8.5 // indirect
	github.com/aws/aws-sdk-go v1.55.7 // indirect
	github.com/beorn7/perks v1.0.1 // indirect
	github.com/bitly/go-simplejson v0.5.1 // indirect
	github.com/bmizerany/assert v0.0.0-20160611221934-b7ed37b82869 // indirect
	github.com/buger/jsonparser v1.1.1 // indirect
	github.com/cespare/xxhash/v2 v2.3.0 // indirect
	github.com/davecgh/go-spew v1.1.2-0.20180830191138-d8f796af33cc // indirect
	github.com/eapache/go-resiliency v1.7.0 // indirect
	github.com/eapache/go-xerial-snappy v0.0.0-20230731223053-c322873962e3 // indirect
	github.com/eapache/queue v1.1.0 // indirect
	github.com/fsnotify/fsnotify v1.9.0 // indirect
	github.com/getkin/kin-openapi v0.132.0 // indirect
	github.com/getsentry/sentry-go v0.33.0 // indirect
	github.com/go-openapi/jsonpointer v0.21.1 // indirect
	github.com/go-openapi/swag v0.23.1 // indirect
	github.com/go-viper/mapstructure/v2 v2.2.1 // indirect
	github.com/golang/mock v1.6.0 // indirect
	github.com/golang/snappy v0.0.4 // indirect
	github.com/gorilla/mux v1.8.1 // indirect
	github.com/h2non/parth v0.0.0-20190131123155-b4df798d6542 // indirect
	github.com/hashicorp/go-uuid v1.0.3 // indirect
	github.com/jcmturner/gofork v1.7.6 // indirect
	github.com/jmespath/go-jmespath v0.4.0 // indirect
	github.com/josharian/intern v1.0.0 // indirect
	github.com/klauspost/compress v1.18.0 // indirect
	github.com/mailru/easyjson v0.9.0 // indirect
	github.com/mattn/go-colorable v0.1.14 // indirect
	github.com/mattn/go-isatty v0.0.20 // indirect
	github.com/mattn/go-runewidth v0.0.16 // indirect
	github.com/mohae/deepcopy v0.0.0-20170929034955-c48cc78d4826 // indirect
	github.com/mozillazg/request v0.8.0 // indirect
	github.com/munnerz/goautoneg v0.0.0-20191010083416-a7dc8b61c822 // indirect
	github.com/oasdiff/yaml v0.0.0-20250309154309-f31be36b4037 // indirect
	github.com/oasdiff/yaml3 v0.0.0-20250309153720-d2182401db90 // indirect
	github.com/pelletier/go-toml/v2 v2.2.4 // indirect
	github.com/perimeterx/marshmallow v1.1.5 // indirect
	github.com/pierrec/lz4 v2.6.1+incompatible // indirect
	github.com/pierrec/lz4/v4 v4.1.22 // indirect
	github.com/pmezard/go-difflib v1.0.1-0.20181226105442-5d4384ee4fb2 // indirect
	github.com/prometheus/client_golang v1.22.0 // indirect
	github.com/prometheus/client_model v0.6.2 // indirect
<<<<<<< HEAD
	github.com/prometheus/common v0.62.0 // indirect
	github.com/prometheus/procfs v0.16.1 // indirect
=======
	github.com/prometheus/common v0.64.0 // indirect
	github.com/prometheus/procfs v0.15.1 // indirect
>>>>>>> 53c38040
	github.com/rcrowley/go-metrics v0.0.0-20250401214520-65e299d6c5c9 // indirect
	github.com/rivo/uniseg v0.2.0 // indirect
	github.com/sagikazarmark/locafero v0.7.0 // indirect
	github.com/segmentio/kafka-go v0.4.48 // indirect
	github.com/sourcegraph/conc v0.3.0 // indirect
	github.com/spf13/afero v1.12.0 // indirect
	github.com/spf13/cast v1.7.1 // indirect
	github.com/spf13/pflag v1.0.6 // indirect
	github.com/subosito/gotenv v1.6.0 // indirect
	github.com/verdverm/frisby v0.0.0-20170604211311-b16556248a9a // indirect
	go.uber.org/atomic v1.9.0 // indirect
	go.uber.org/multierr v1.9.0 // indirect
<<<<<<< HEAD
	golang.org/x/crypto v0.36.0 // indirect
	golang.org/x/net v0.38.0 // indirect
	golang.org/x/sys v0.32.0 // indirect
	golang.org/x/text v0.23.0 // indirect
=======
	golang.org/x/crypto v0.38.0 // indirect
	golang.org/x/net v0.40.0 // indirect
	golang.org/x/sys v0.33.0 // indirect
	golang.org/x/text v0.25.0 // indirect
>>>>>>> 53c38040
	google.golang.org/protobuf v1.36.6 // indirect
	gopkg.in/h2non/gock.v1 v1.1.2 // indirect
	gopkg.in/jcmturner/aescts.v1 v1.0.1 // indirect
	gopkg.in/jcmturner/dnsutils.v1 v1.0.1 // indirect
	gopkg.in/jcmturner/gokrb5.v7 v7.5.0 // indirect
	gopkg.in/jcmturner/rpc.v1 v1.1.0 // indirect
	gopkg.in/yaml.v3 v3.0.1 // indirect
)<|MERGE_RESOLUTION|>--- conflicted
+++ resolved
@@ -64,13 +64,8 @@
 	github.com/pmezard/go-difflib v1.0.1-0.20181226105442-5d4384ee4fb2 // indirect
 	github.com/prometheus/client_golang v1.22.0 // indirect
 	github.com/prometheus/client_model v0.6.2 // indirect
-<<<<<<< HEAD
-	github.com/prometheus/common v0.62.0 // indirect
+	github.com/prometheus/common v0.64.0 // indirect
 	github.com/prometheus/procfs v0.16.1 // indirect
-=======
-	github.com/prometheus/common v0.64.0 // indirect
-	github.com/prometheus/procfs v0.15.1 // indirect
->>>>>>> 53c38040
 	github.com/rcrowley/go-metrics v0.0.0-20250401214520-65e299d6c5c9 // indirect
 	github.com/rivo/uniseg v0.2.0 // indirect
 	github.com/sagikazarmark/locafero v0.7.0 // indirect
@@ -83,17 +78,10 @@
 	github.com/verdverm/frisby v0.0.0-20170604211311-b16556248a9a // indirect
 	go.uber.org/atomic v1.9.0 // indirect
 	go.uber.org/multierr v1.9.0 // indirect
-<<<<<<< HEAD
-	golang.org/x/crypto v0.36.0 // indirect
-	golang.org/x/net v0.38.0 // indirect
-	golang.org/x/sys v0.32.0 // indirect
-	golang.org/x/text v0.23.0 // indirect
-=======
 	golang.org/x/crypto v0.38.0 // indirect
 	golang.org/x/net v0.40.0 // indirect
 	golang.org/x/sys v0.33.0 // indirect
 	golang.org/x/text v0.25.0 // indirect
->>>>>>> 53c38040
 	google.golang.org/protobuf v1.36.6 // indirect
 	gopkg.in/h2non/gock.v1 v1.1.2 // indirect
 	gopkg.in/jcmturner/aescts.v1 v1.0.1 // indirect
