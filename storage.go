--- conflicted
+++ resolved
@@ -678,28 +678,8 @@
 	return int(affected), nil
 }
 
-<<<<<<< HEAD
 var (
-	tablesToDeleteOCP = []TableAndDeleteStatement{
-		{
-			TableName:       "report",
-			DeleteStatement: deleteOldOCPReports,
-		},
-		{
-			TableName:       "consumer_error",
-			DeleteStatement: deleteOldConsumerErrors,
-		},
-		{
-			TableName:       "rule_hit",
-			DeleteStatement: deleteOldOCPRuleHits,
-		},
-		{
-			TableName:       "recommendation",
-			DeleteStatement: deleteOldOCPRecommendation,
-		},
-	}
-=======
-var tablesToDeleteOCP = []TableAndDeleteStatement{
+  tablesToDeleteOCP = []TableAndDeleteStatement{
 	{
 		TableName:       "rule_hit",
 		DeleteStatement: deleteOldOCPRuleHits,
@@ -717,7 +697,6 @@
 		DeleteStatement: deleteOldOCPRecommendation,
 	},
 }
->>>>>>> 89c39321
 
 	tablesToDeleteDVO = []TableAndDeleteStatement{
 		{
